--- conflicted
+++ resolved
@@ -74,12 +74,7 @@
 
     #
     # List package names of extensions
-<<<<<<< HEAD
     extensions = spack.repo.extensions_for(spec)
-=======
-    #
-    extensions = spack.db.extensions_for(spec)
->>>>>>> 28d61f0d
     if not extensions:
         tty.msg("%s has no extensions." % spec.cshort_spec)
         return
